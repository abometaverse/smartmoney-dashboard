--- conflicted
+++ resolved
@@ -485,21 +485,6 @@
 if top_df.empty:
     st.sidebar.warning("Top-Liste konnte nicht geladen werden (API-Limit?). Fallback-Auswahl.")
     default_ids = ["bitcoin","ethereum","solana","arbitrum","render-token","bittensor"]
-<<<<<<< HEAD
-    stored_selection = st.session_state.get("selected_ids") or []
-    stored_selection = [cid for cid in stored_selection if isinstance(cid, str)]
-    base_defaults = stored_selection or default_ids[:3]
-    candidate_defaults = base_defaults + [cid for cid in search_ids if isinstance(cid, str)]
-
-    fallback_defaults: list[str] = []
-    for cid in candidate_defaults:
-        if cid in default_ids and cid not in fallback_defaults:
-            fallback_defaults.append(cid)
-    selected_labels = st.sidebar.multiselect(
-        "Watchlist (Fallback)",
-        options=default_ids,
-        default=fallback_defaults,
-=======
     fallback_defaults_source = list(
         dict.fromkeys((st.session_state["selected_ids"] or default_ids[:3]) + search_ids)
     )
@@ -508,7 +493,6 @@
         "Watchlist (Fallback)",
         options=default_ids,
         default=list(dict.fromkeys((st.session_state["selected_ids"] or default_ids[:3]) + search_ids)),
->>>>>>> 48df8489
         key="watchlist_fallback"
     )
     selected_ids = selected_labels
